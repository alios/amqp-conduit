{-# LANGUAGE FlexibleContexts      #-}
{-# LANGUAGE MultiParamTypeClasses #-}
{-# LANGUAGE TypeOperators         #-}
-- |
-- Conduit bindings for AMQP (see amqp package) https://hackage.haskell.org/package/amqp
--
-- Create a AMQP connection, a channel, declare a queue and an exchange
-- and run the given action.
--
-- /Example/:
--
-- Connect to a server, declare a queue and an exchange and setup a callback for messages coming in the queue, then publish a message to our new exchange
--
-- >{-# LANGUAGE OverloadedStrings #-}
-- >
-- >import           Control.Concurrent           (threadDelay)
-- >import           Control.Monad.IO.Class       (MonadIO, liftIO)
-- >import           Control.Monad.Trans.Resource (runResourceT)
-- >import qualified Data.ByteString.Lazy.Char8   as BL
-- >import           Data.Conduit
-- >import           Network.AMQP
-- >import           Network.AMQP.Conduit
-- >import           Test.Hspec
-- >
-- >
-- >main :: IO ()
-- >main = hspec $ do
-- >    describe "produce and consume test" $ do
-- >        it "send a message and recieve the message" $ do
-- >            runResourceT $ withChannel config $ \conn -> do
-- >                sendMsg str $$ amqpSendSink conn "myExchange" "myKey"
-- >            amqp <- createChannel config
-- >            amqp' <- createConsumer amqp "myQueue" Ack $ \(msg,env) -> do
-- >                amqpReceiveSource (msg,env) $$ printMsg
-- >            -- | NOTE: RabbitMQ 1.7 doesn't implement this command.
-- >            -- amqp'' <- pauseConsumers amqp'
-- >            -- amqp''' <- resumeConsumers amqp''
-- >            threadDelay $ 15  * 1000000
-- >            _ <- deleteConsumer amqp'
-- >            return ()
-- >
-- >str :: String
-- >str = "This is a test message"
-- >
-- >config :: AmqpConf
-- >config = AmqpConf "amqp://guest:guest@localhost:5672/" queue exchange "myKey"
-- >    where
-- >        exchange = newExchange {exchangeName = "myExchange", exchangeType = "direct"}
-- >        queue = newQueue {queueName = "myQueue"}
-- >
-- >sendMsg :: (Monad m, MonadIO m) => String -> Source m Message
-- >sendMsg msg = do
-- >    yield (newMsg {msgBody = (BL.pack msg),msgDeliveryMode = Just Persistent} )
-- >
-- >printMsg :: (Monad m, MonadIO m) => Sink (Message, Envelope) m ()
-- >printMsg = do
-- >    m <- await
-- >    case m of
-- >       Nothing -> printMsg
-- >       Just (msg,env) -> do
-- >           liftIO $ ackEnv env
-- >           liftIO $ (BL.unpack $ msgBody msg) `shouldBe` str
-- >           liftIO $ putStrLn $ "received message: " ++ (BL.unpack $ msgBody msg)
-- >           -
-- >


module Network.AMQP.Conduit (
    -- * Conduit
      amqpReceiveSource
    , amqpSendSink
    -- * Data type
    , AmqpConf (..)
    , AmqpConn (..)
    , ExchangeKey
    , Exchange
    , QueueName
    , AmqpURI
    -- * Connection and Channel
    , withChannel
    , createConnectionChannel
    , destoryConnection
    -- * Exchange and Queue utils
    , createQueue
    , createExchange
    , bindQueueExchange
    -- * Consumer utils
    , createConsumer
    , deleteConsumer
    , pauseConsumer
    , resumeConsumer
    ) where

import           Control.Exception           (throwIO)
import           Control.Exception.Lifted    (bracket)
import           Control.Monad.IO.Class      (MonadIO, liftIO)
import           Control.Monad.Trans.Control (MonadBaseControl)
import           Data.Conduit                (Sink, Source, await, yield)
import           Data.Text                   (Text)
import           Network.AMQP                (AMQPException (ConnectionClosedException),
                                              Ack, Channel, Connection,
                                              ConsumerTag, Envelope,
                                              ExchangeOpts, Message, QueueOpts,
                                              addConnectionClosedHandler,
                                              bindQueue, cancelConsumer,
                                              closeConnection, consumeMsgs,
                                              declareExchange, declareQueue,
                                              exchangeName, flow, fromURI,
                                              openChannel, openConnection'',
                                              publishMsg, queueName)

-- |  Amqp Connection and Channel
data AmqpConn = AmqpConn
    { amqpConn :: Connection
    , amqpChan :: (Channel, Maybe ConsumerTag)
    }

-- | Amqp connection configuration. queue name, exchange name, exchange key name, and amqp URI.
data AmqpConf = AmqpConf
    {
     -- | Connection string to the database.
      amqpUri       :: AmqpURI
    , amqpQueue     :: QueueOpts
    , amqpExchange  :: ExchangeOpts
    , amqpExchanKey :: ExchangeKey
    }

type ExchangeKey = Text
type Exchange = Text
type QueueName = Text
type AmqpURI = String

-- |Create a AMQP connection and a channel and run the given action. The connetion and channnel are properly released after the action finishes using it. Note that you should not use the given Connection, channel outside the action since it may be already been released.
withChannel:: (MonadIO m, MonadBaseControl IO m)
        => AmqpConf
         -- ^ Connection config to the AMQP server.
        -> (AmqpConn -> m a)
        -- ^ Action to be executed that uses the connection.
        -> m a
withChannel conf f = do
    bracket
        (do
            -- liftIO $ putStrLn "connecting.."
            liftIO $ connect (amqpUri conf))
        (\conn -> do
            -- liftIO $ putStrLn "disconnecting.."
            liftIO $ disconnect conn)
        (\conn -> do
            -- liftIO $ putStrLn "calling function"
            f conn)


-- | Create a connection and a channel. Note that it's your responsability to properly close the connection and the channels when unneeded. Use withAMQPChannels for an automatic resource control.
createConnectionChannel :: AmqpConf
        -- ^ Connection config to the AMQP server.
        -> IO AmqpConn
createConnectionChannel conf = connect $ amqpUri conf

-- | Close a connection
destoryConnection :: AmqpConn
        -> IO ()
destoryConnection conn = do
    addConnectionClosedHandler (amqpConn conn) False (return ())
    closeConnection (amqpConn conn)

-- Consumer utils
createConsumer ::  AmqpConn
        -> QueueName
        -> Ack
        -> ((Message, Envelope) -> IO ())
        -> IO AmqpConn
createConsumer conn queue ack f = do
    tag' <- getTag chan
    return $ conn {amqpChan =(chan, Just tag')}
    where
    getTag chan' = consumeMsgs chan' queue ack f
    chan = fst $ amqpChan conn

deleteConsumer :: AmqpConn -> IO AmqpConn
deleteConsumer conn =
    case tag of
        Nothing -> return conn
        Just s -> do
            putStrLn "cancel cunsumer channel."
            cancelConsumer chan s
            return $ conn {amqpChan = (chan, Nothing)}
    where
        (chan, tag) = amqpChan conn

pauseConsumer :: AmqpConn
        -> IO AmqpConn
pauseConsumer chan = flowConsumer chan False

resumeConsumer :: AmqpConn
        -> IO AmqpConn
resumeConsumer chan = flowConsumer chan True

flowConsumer :: AmqpConn
        -> Bool
        -> IO AmqpConn
flowConsumer conn flag =
    case tag of
        Nothing -> return conn
        Just _ -> do
            flow chan flag
            return conn
    where
        (chan, tag) = amqpChan conn

-- utils
--
createQueue :: AmqpConf -> AmqpConn -> IO (QueueName, Int, Int)
createQueue conf conn = declareQueue (fst $ amqpChan conn) (amqpQueue conf)

createExchange :: AmqpConf -> AmqpConn -> IO ()
createExchange conf conn = declareExchange (fst $ amqpChan conn) (amqpExchange conf)

bindQueueExchange :: AmqpConf -> AmqpConn -> IO ()
bindQueueExchange conf conn =
    bindQueue (fst $ amqpChan conn) (queueName (amqpQueue conf)) (exchangeName (amqpExchange conf)) (amqpExchanKey conf)



-- internal
connect :: AmqpURI
        -> IO AmqpConn
connect uri = do
    -- make a connection and a channel of the connection.
    conn <- openConnection'' $ fromURI uri
    chan <- openChannel conn

    -- set a excetion when closeing the connection
    addConnectionClosedHandler conn True (throwIO (ConnectionClosedException "Connection Closed."))
    return $ AmqpConn conn (chan, Nothing)

disconnect :: AmqpConn
        -> IO ()
disconnect conn = do
    closeConnection (amqpConn conn)

sendMsg :: AmqpConn
         -> Exchange
         -> ExchangeKey
         -> Message
         -> IO ()
sendMsg conn exchange key msg = do
    publishMsg chan exchange key msg
    where
<<<<<<< HEAD
        -- | TODO:
        channel = fst $ head $ (amqpChan conn)

numCheck :: Int -> Int
numCheck int
    | int <= 0 = 1
    | int > 0 = int
    | otherwise = 1

-- | this is AMQP consumer, if you use it with createConsumers, You have to call ackMsg or ackEnv after processing for any message that you get, otherwise it might be delivered again (see "ackMsg" and "ackEnv" in the "Network.AMQP" module)
amqpReceiveSource :: (Monad m, MonadIO m)
=======
        chan = fst (amqpChan conn)

-- | Source as consuming data pushed.
amqpReceiveSource :: MonadIO m
>>>>>>> c5f84698
        => (Message, Envelope)
        -> Source m (Message, Envelope)
amqpReceiveSource (msg, env) = loop
    where
        loop = do
            yield (msg, env)
            loop

<<<<<<< HEAD
-- | this is AMQP producer.
amqpSendSink :: (Monad m, MonadIO m)
=======
-- | Sink as sending data.
amqpSendSink :: MonadIO m
>>>>>>> c5f84698
        => AmqpConn
        -> Exchange
        -> ExchangeKey
        -> Sink Message m ()
amqpSendSink conn exchange key = loop
    where
        loop = await >>= maybe (return ()) (\v -> (liftIO $ sendMsg conn exchange key v) >> loop)<|MERGE_RESOLUTION|>--- conflicted
+++ resolved
@@ -246,24 +246,10 @@
 sendMsg conn exchange key msg = do
     publishMsg chan exchange key msg
     where
-<<<<<<< HEAD
-        -- | TODO:
-        channel = fst $ head $ (amqpChan conn)
-
-numCheck :: Int -> Int
-numCheck int
-    | int <= 0 = 1
-    | int > 0 = int
-    | otherwise = 1
-
--- | this is AMQP consumer, if you use it with createConsumers, You have to call ackMsg or ackEnv after processing for any message that you get, otherwise it might be delivered again (see "ackMsg" and "ackEnv" in the "Network.AMQP" module)
-amqpReceiveSource :: (Monad m, MonadIO m)
-=======
         chan = fst (amqpChan conn)
 
 -- | Source as consuming data pushed.
 amqpReceiveSource :: MonadIO m
->>>>>>> c5f84698
         => (Message, Envelope)
         -> Source m (Message, Envelope)
 amqpReceiveSource (msg, env) = loop
@@ -272,13 +258,8 @@
             yield (msg, env)
             loop
 
-<<<<<<< HEAD
--- | this is AMQP producer.
-amqpSendSink :: (Monad m, MonadIO m)
-=======
 -- | Sink as sending data.
 amqpSendSink :: MonadIO m
->>>>>>> c5f84698
         => AmqpConn
         -> Exchange
         -> ExchangeKey
